--- conflicted
+++ resolved
@@ -3,15 +3,13 @@
 History
 -------
 
-<<<<<<< HEAD
-=======
+
 0.4.2 (2017-04-25)
 ++++++++++++++++++
 
 * Fixed a bug with saving string SITE_IDs multiple times
 
 
->>>>>>> c75164b7
 0.4.1 (2017-04-25)
 ++++++++++++++++++
 

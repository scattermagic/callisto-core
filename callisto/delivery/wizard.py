import json
<<<<<<< HEAD

import bugsnag
from wizard_builder.forms import get_form_pages
from wizard_builder.views import ConfigurableFormWizard

=======
import logging
from django.shortcuts import HttpResponseRedirect
from django.http import HttpResponseForbidden
>>>>>>> 34504bb1
from django.core.urlresolvers import reverse
from django.http import HttpResponseForbidden

from callisto.evaluation.models import EvalRow

from .forms import NewSecretKeyForm, SecretKeyForm
from .models import Report

logger = logging.getLogger(__name__)

class EncryptedFormBaseWizard(ConfigurableFormWizard):

    def get_form_initial(self, step):
        # TODO: store decrypted record with other intermediate form data
        # https://github.com/SexualHealthInnovations/callisto-core/issues/33
        if self.object_to_edit and step and step !='0' and not self.form_to_edit:
            #decrypt record and store in memory
            cleaned_data = self.get_cleaned_data_for_step('0')
            if cleaned_data:
                key = cleaned_data.get('key')
                self.form_to_edit = json.loads(self.object_to_edit.decrypted_report(key))
        return super(EncryptedFormBaseWizard, self).get_form_initial(step)

    @classmethod
    def get_key_form(cls, record_to_edit):
        if record_to_edit:
            return type('EditSecretKeyForm', (SecretKeyForm,), {'report': record_to_edit})
        else:
            return NewSecretKeyForm

    @classmethod
    def generate_form_list(cls, page_map, pages, record_to_edit, **kwargs):
        form_list = get_form_pages(page_map)
        if record_to_edit:
            form_list.insert(0, cls.get_key_form(record_to_edit))
        form_list.append(cls.get_key_form(record_to_edit))
        return form_list

    @classmethod
    def calculate_real_page_index(cls, raw_idx, pages, record_to_edit, **kwargs):
        #add one for decryption page if editing
        return raw_idx + 1 if record_to_edit else raw_idx

    def wizard_complete(self, report, **kwargs):
        """
        This method must be overridden by a subclass to redirect wizard after the report has been processed.
        """
        raise NotImplementedError("Your %s class has not defined a wizard_complete() "
            "method, which is required." % self.__class__.__name__)

    def done(self, form_list, **kwargs):
        req = kwargs.get('request') or self.request
        report = Report(owner=req.user)
        if self.object_to_edit:
            if self.object_to_edit.owner == req.user:
                report = self.object_to_edit
            else:
                return HttpResponseForbidden()

        key = list(form_list)[-1].cleaned_data['key']

        report_text = json.dumps(self.processed_answers, sort_keys=True)
        report.encrypt_report(report_text, key)
        report.save()

        #save anonymised answers
        try:
            if self.object_to_edit:
                action = EvalRow.EDIT
            else:
                action = EvalRow.CREATE
            row = EvalRow()
            row.anonymise_record(action=action, report=report, decrypted_text=report_text)
            row.save()
        except Exception as e:
            logger.error(e)
            pass

        return self.wizard_complete(report, **kwargs)

    def get_template_names(self):
         # render key page with separate template
         if self.object_to_edit and self.steps.current == self.steps.first:
            return ['decrypt_record_for_edit.html']
         elif self.object_to_edit and self.steps.current == self.steps.last:
            return ['encrypt_record_for_edit.html']
         elif self.steps.current == self.steps.last:
            return ['create_key.html']
         else:
            return ['record_form.html']

    def get_step_url(self, step):
        kwargs={'step': step,}
        if self.object_to_edit:
            kwargs['report_id'] = self.object_to_edit.id
        return reverse(self.url_name, kwargs=kwargs)<|MERGE_RESOLUTION|>--- conflicted
+++ resolved
@@ -1,15 +1,10 @@
 import json
-<<<<<<< HEAD
+import logging
 
 import bugsnag
 from wizard_builder.forms import get_form_pages
 from wizard_builder.views import ConfigurableFormWizard
 
-=======
-import logging
-from django.shortcuts import HttpResponseRedirect
-from django.http import HttpResponseForbidden
->>>>>>> 34504bb1
 from django.core.urlresolvers import reverse
 from django.http import HttpResponseForbidden
 

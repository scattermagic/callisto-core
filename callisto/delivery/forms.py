--- conflicted
+++ resolved
@@ -22,15 +22,15 @@
     }
 
     key = forms.CharField(max_length=64,
-                          label="Your passphrase",
-                          widget=forms.PasswordInput(attrs={'placeholder': 'Your passphrase',
-                                                            'autocomplete': 'off'}),
-                          error_messages={'required': REQUIRED_ERROR.format("passphrase")})
+                           label="Your passphrase",
+                           widget=forms.PasswordInput(attrs={'placeholder': 'Your passphrase',
+                                                         'autocomplete': 'off'}),
+                           error_messages = {'required': REQUIRED_ERROR.format("passphrase")})
     key2 = forms.CharField(max_length=64,
                            label="Repeat your passphrase",
                            widget=forms.PasswordInput(attrs={'placeholder': 'Repeat your passphrase',
-                                                             'autocomplete': 'off'}),
-                           error_messages={'required': REQUIRED_ERROR.format("passphrase confirmation")})
+                                                         'autocomplete': 'off'}),
+                           error_messages = {'required': REQUIRED_ERROR.format("passphrase confirmation")})
 
     # from http://birdhouse.org/blog/2015/06/16/sane-password-strength-validation-for-django-with-zxcvbn/
 
@@ -46,6 +46,7 @@
             raise forms.ValidationError("Your password isn't strong enough.")
         return password
 
+
     def clean_key2(self):
         key1 = self.cleaned_data.get("key")
         key2 = self.cleaned_data.get("key2")
@@ -56,7 +57,6 @@
             )
         return key2
 
-
 class SecretKeyForm(forms.Form):
     error_messages = {
         'wrong_key': "The passphrase didn't match.",
@@ -65,8 +65,8 @@
     key = forms.CharField(max_length=254,
                           label="Your passphrase",
                           widget=forms.PasswordInput(attrs={'placeholder': 'Your passphrase',
-                                                            'autocomplete': 'off'}),
-                          error_messages={'required': REQUIRED_ERROR.format("passphrase")})
+                                                        'autocomplete': 'off'}),
+                          error_messages = {'required': REQUIRED_ERROR.format("passphrase")})
 
     def clean_key(self):
         key = self.cleaned_data.get('key')
@@ -74,15 +74,11 @@
         try:
             decrypted_report = report.decrypted_report(key)
             self.decrypted_report = decrypted_report
-            # save anonymous row if one wasn't saved on creation
+            #save anonymous row if one wasn't saved on creation
             try:
                 row = EvalRow()
                 row.set_identifiers(report)
-<<<<<<< HEAD
-                if (EvalRow.objects.filter(record_identifier=row.record_identifier).count() == 0):
-=======
                 if EvalRow.objects.filter(record_identifier=row.record_identifier).count() == 0:
->>>>>>> c6111f8d
                     row.action = EvalRow.FIRST
                     row.add_report_data(decrypted_report)
                     row.save()
@@ -101,48 +97,36 @@
 
 class SubmitToSchoolForm(SecretKeyForm):
     name = forms.CharField(label="Your preferred first name:",
-                           required=False,
-                           max_length=500,
-                           widget=forms.TextInput(attrs={'placeholder': 'ex. Chris'}),)
+                                    required=False,
+                                    max_length=500,
+                                    widget=forms.TextInput(attrs={'placeholder': 'ex. Chris'}),)
 
     phone_number = forms.CharField(label="Preferred phone number to call:",
-                                   required=True,
-                                   max_length=50,
-                                   widget=forms.TextInput(attrs={'placeholder': 'ex. (555) 555-5555'}),)
+                                    required=True,
+                                    max_length=50,
+                                    widget=forms.TextInput(attrs={'placeholder': 'ex. (555) 555-5555'}),)
 
-    voicemail = forms.CharField(
-        label="Is it ok to leave a voicemail? If so, what would you like the message to refer to?",
-        required=False,
-        max_length=256,
-        widget=forms.TextInput(
-            attrs={
-                'placeholder': "ex. Yes, please just say you're following up from Callisto."}),
-        )
+    voicemail = forms.CharField(label="Is it ok to leave a voicemail? If so, what would you like the message to refer to?",
+                                    required=False,
+                                    max_length=256,
+                                    widget=forms.TextInput(attrs={'placeholder': "ex. Yes, please just say you're following up from Callisto."}),)
 
     email = forms.EmailField(label="If you can't be reached by phone, what's the best email address to reach you?",
-                             required=True,
-                             max_length=256,
-                             widget=forms.TextInput(attrs={'placeholder': 'ex. myname@gmail.com'}),)
+                                    required=True,
+                                    max_length=256,
+                                    widget=forms.TextInput(attrs={'placeholder': 'ex. myname@gmail.com'}),)
 
-    contact_notes = forms.CharField(
-        label=("Any notes on what time of day is best to reach you? A {school} staff member will"
-               " try their best to accommodate your needs.".format(
-                   school=settings.SCHOOL_SHORTNAME)),
-        required=False,
-        widget=forms.Textarea(
-            attrs={
-                'placeholder': ("ex. I have class from 9-2 most weekdays and work"
-                                " in the evenings, so mid afternoon is best (around 2:30-5pm)."
-                                " Wednesdays and Thursdays I have class the entire day,"
-                                " so those days don't work at all."),
-                'max_length': 5000}),)
+    contact_notes = forms.CharField(label="Any notes on what time of day is best to reach you? A {0} staff member will "
+                                          "try their best to accommodate your needs.".format(settings.SCHOOL_SHORTNAME),
+                                    required=False,
+                                    widget=forms.Textarea(attrs={'placeholder': "ex. I have class from 9-2 most weekdays and work in the evenings, so mid afternoon is best (around 2:30-5pm)."
+                                                                                "Wednesdays and Thursdays I have class the entire day, so those days don't work at all.",
+                                                                 'max_length': 5000}),)
 
-    email_confirmation = forms.ChoiceField(
-        choices=[(True, "Yes"), (False, "No, thanks")],
-        label=("Would you like us to send you a confirmation email with information"
-               " about your rights in the reporting process, and where to get support"
-               " and find resources on campus?"),
-        required=True, widget=forms.RadioSelect)
+    email_confirmation = forms.ChoiceField(choices=[(True, "Yes"), (False, "No, thanks")],
+                                           label="Would you like us to send you a confirmation email with information about your rights in the reporting process, and where to get support and find resources on campus?",
+                                           required=True,
+                                           widget=forms.RadioSelect)
 
     def __init__(self, user, report, *args, **kwargs):
         super(SubmitToSchoolForm, self).__init__(*args, **kwargs)
@@ -150,35 +134,13 @@
         self.report = report
         self.fields['key'].widget.attrs['placeholder'] = 'ex. I am a muffin baking ninja'
 
-        # TODO: populate these intelligently if we have the data elsewhere (in match reports, other reports)
+        #TODO: populate these intelligently if we have the data elsewhere (in match reports, other reports)
         self.fields['name'].initial = report.contact_name
         self.fields['phone_number'].initial = report.contact_phone
         self.fields['voicemail'].initial = report.contact_voicemail
         self.fields['email'].initial = report.contact_email or user.email
         self.fields['contact_notes'].initial = report.contact_notes
 
-<<<<<<< HEAD
-
-class SubmitToMatchingForm(forms.Form):
-    perp_name = forms.CharField(
-        label="Perpetrator's Name",
-        required=False,
-        max_length=500,
-        widget=forms.TextInput(
-            attrs={
-                'placeholder': 'ex. John Jacob Jingleheimer Schmidt',
-            }),
-        )
-
-    perp = forms.URLField(
-        label="Perpetrator's Facebook URL",
-        required=True,
-        max_length=500,
-        widget=forms.TextInput(
-            attrs={
-                'placeholder': 'ex. http://www.facebook.com/johnsmithfakename'}),
-        )
-=======
 
 # workaround for Django wontfix https://code.djangoproject.com/ticket/6717
 class StrippedURLField(forms.URLField):
@@ -196,34 +158,18 @@
                             required=True,
                             max_length=500,
                             widget=forms.TextInput(attrs={'placeholder': 'ex. http://www.facebook.com/johnsmithfakename'}),)
->>>>>>> c6111f8d
 
     def clean_perp(self):
         raw_url = self.cleaned_data.get('perp').strip()
         url_parts = urlsplit(raw_url)
-        # check if Facebook
+        #check if Facebook
         domain = url_parts[1]
-        if not (domain == 'facebook.com' or domain.endswith('.facebook.com')):
+        if not (domain=='facebook.com' or domain.endswith('.facebook.com')):
             logger.info("invalid facebook url entered with domain {}".format(domain))
             raise ValidationError('Please enter a valid Facebook profile URL.', code='notfacebook')
         path = url_parts[2].strip('/').split('/')[0]
-        generic_fb_urls = [
-            'messages',
-            'hashtag',
-            'events',
-            'pages',
-            'groups',
-            'bookmarks',
-            'lists',
-            'developers',
-            'topic',
-            'help',
-            'privacy',
-            'campaign',
-            'policies',
-            'support',
-            'settings',
-            'games']
+        generic_fb_urls = ['messages', 'hashtag', 'events', 'pages', 'groups', 'bookmarks', 'lists', 'developers', 'topic', 'help',
+                           'privacy', 'campaign', 'policies', 'support', 'settings', 'games']
         if path == "profile.php":
             path = parse_qs(url_parts[3]).get('id')[0]
         if not path or path == "" or path.endswith('.php') or path in generic_fb_urls:

--- conflicted
+++ resolved
@@ -1,9 +1,4 @@
-<<<<<<< HEAD
 import uuid
-
-=======
-# external
->>>>>>> b0ac3b12
 import nacl.secret
 import nacl.utils
 import six

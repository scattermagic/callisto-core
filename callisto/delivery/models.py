--- conflicted
+++ resolved
@@ -1,14 +1,3 @@
-<<<<<<< HEAD
-=======
-"""Data models describing reports and email notifications
-
-Includes Reports which may or may not have been sent as well as records of when
-reports of isolated or related incidents
-"""
-
-import hashlib
-
->>>>>>> cceb769e
 import nacl.secret
 import nacl.utils
 import six

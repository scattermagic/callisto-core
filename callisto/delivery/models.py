import hashlib

import nacl.secret
import nacl.utils
<<<<<<< HEAD
from django.conf import settings
=======
import hashlib
import six
from django.utils.crypto import pbkdf2, get_random_string
from django.template import Template, Context
>>>>>>> c3b99ea6
from django.contrib.sites.models import Site
from django.core.mail.message import EmailMultiAlternatives
from django.db import models
from django.template import Context, Template
from django.utils import timezone
from django.utils.crypto import get_random_string, pbkdf2
from django.utils.html import strip_tags
from polymorphic.models import PolymorphicModel


class Report(models.Model):
    encrypted = models.BinaryField(blank=False)
    owner = models.ForeignKey(settings.AUTH_USER_MODEL)
    added = models.DateTimeField(auto_now_add=True)
    last_edited = models.DateTimeField(blank=True, null=True)
    salt = models.CharField(blank=False, max_length=256)

    submitted_to_school = models.DateTimeField(blank=True, null=True)
    contact_phone = models.CharField(blank=True, null=True, max_length=256)
    contact_voicemail = models.TextField(blank=True, null=True)
    contact_email = models.EmailField(blank=True, null=True, max_length=256)
    contact_notes = models.TextField(blank=True, null=True)
    contact_name = models.TextField(blank=True, null=True)

    @property
    def entered_into_matching(self):
        first_match_report = self.matchreport_set.first()
        if first_match_report:
            return first_match_report.added
        else:
            return None

    match_found = models.BooleanField(default=False)

    class Meta:
        ordering = ('-added',)

    def encrypt_report(self, report_text, key):
        if not self.salt:
            self.salt = get_random_string()
        else:
            self.last_edited = timezone.now()
        stretched_key = pbkdf2(key, self.salt, settings.KEY_ITERATIONS, digest=hashlib.sha256)
        box = nacl.secret.SecretBox(stretched_key)
        message = report_text.encode('utf-8')
        nonce = nacl.utils.random(nacl.secret.SecretBox.NONCE_SIZE)
        encrypted = box.encrypt(message, nonce)
        self.encrypted = encrypted

    def decrypted_report(self, key):
        stretched_key = pbkdf2(key, self.salt, settings.KEY_ITERATIONS, digest=hashlib.sha256)
        box = nacl.secret.SecretBox(stretched_key)
        decrypted = box.decrypt(bytes(self.encrypted))
        return decrypted.decode('utf-8')

    def withdraw_from_matching(self):
        self.matchreport_set.all().delete()
        self.match_found = False

    @property
    def get_submitted_report_id(self):
        if self.submitted_to_school:
            sent_report = self.sentfullreport_set.first()
            report_id = sent_report.get_report_id() if sent_report else None
            return report_id
        else:
            return None

@six.python_2_unicode_compatible
class EmailNotification(models.Model):
    name = models.CharField(blank=False, max_length=50, primary_key=True)
    subject = models.CharField(blank=False, max_length=77)
    body = models.TextField(blank=False)

    def __str__(self):
        return self.name

    def render_body(self, context={}):
        current_site = Site.objects.get_current()
        context['domain'] = current_site.domain
        return Template(self.body).render(Context(context))

    def render_body_plain(self, context={}):
        html = self.render_body(context)
        cleaned = html.replace('<br />','\n')
        cleaned = cleaned.replace('<br/>','\n')
        cleaned = cleaned.replace('<p>','\n')
        cleaned = cleaned.replace('</p>', '\n')
        return strip_tags(cleaned)

    def send(self, to, from_email, context={}):
        email = EmailMultiAlternatives(self.subject, self.render_body_plain(context), from_email, to)
        email.attach_alternative(self.render_body(context), "text/html")
        email.send()

@six.python_2_unicode_compatible
class MatchReport(models.Model):
    report = models.ForeignKey('Report')
    contact_phone = models.CharField(blank=False, max_length=256)
    contact_voicemail = models.TextField(blank=True, null=True)
    contact_name = models.TextField(blank=True, null=True)
    contact_email = models.EmailField(blank=False, max_length=256)
    contact_notes = models.TextField(blank=True, null=True)

    identifier = models.CharField(blank=False, max_length=500)
    name = models.CharField(blank=True, null=True, max_length=500)

    added = models.DateTimeField(auto_now_add=True)
    seen = models.BooleanField(blank=False, default=False)

    def __str__(self):
        return "Match report for report {0}".format(self.report.pk)

class SentReport(PolymorphicModel):
    # TODO: store link to s3 backup https://github.com/SexualHealthInnovations/callisto-core/issues/14
    sent = models.DateTimeField(auto_now_add=True)
    to_address = models.EmailField(blank=False, null=False, max_length=256)

    def _get_id_for_schools(self, is_match):
        return "{0}-{1}-{2}".format(settings.SCHOOL_REPORT_PREFIX, '%05d' % self.id, 0 if is_match else 1)

class SentFullReport(SentReport):
    report = models.ForeignKey(Report, blank=True, null=True, on_delete=models.SET_NULL)

    def get_report_id(self):
        return self._get_id_for_schools(is_match=False)

class SentMatchReport(SentReport):
    reports = models.ManyToManyField(MatchReport)

    def get_report_id(self):
        return self._get_id_for_schools(is_match=True)<|MERGE_RESOLUTION|>--- conflicted
+++ resolved
@@ -2,14 +2,8 @@
 
 import nacl.secret
 import nacl.utils
-<<<<<<< HEAD
+import six
 from django.conf import settings
-=======
-import hashlib
-import six
-from django.utils.crypto import pbkdf2, get_random_string
-from django.template import Template, Context
->>>>>>> c3b99ea6
 from django.contrib.sites.models import Site
 from django.core.mail.message import EmailMultiAlternatives
 from django.db import models

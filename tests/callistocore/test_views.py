import json
from unittest.mock import Mock, patch

from callisto.delivery.forms import NewSecretKeyForm, SecretKeyForm
from callisto.delivery.models import Report
from callisto.evaluation.models import EvalRow
from django.contrib.auth import get_user_model
from django.http import HttpRequest
<<<<<<< HEAD
from django.test import TestCase
from wizard_builder.forms import QuestionPageForm
from wizard_builder.models import (
    Choice, QuestionPage, RadioButton, SingleLineText,
)

from .forms import EncryptedFormWizard
=======
from mock import patch, Mock
>>>>>>> c3b99ea6

User = get_user_model()





def sort_json(text):
    return sorted(json.loads(text), key=lambda x: x['id'])


def get_body(response):
    return response.content.decode('utf-8')


class RecordFormBaseTest(TestCase):
    def setUp(self):
        self.page1 = QuestionPage.objects.create()
        self.page2 = QuestionPage.objects.create()
        self.question1 = SingleLineText.objects.create(text="first question", page=self.page1)
        self.question2 = SingleLineText.objects.create(text="2nd question", page=self.page2)

    def _get_wizard_response(self, wizard, form_list, **kwargs):
        # simulate what wizard does on final form submit
        wizard.processed_answers = wizard.process_answers(form_list=form_list, form_dict=dict(enumerate(form_list)))
        return get_body(wizard.done(form_list=form_list, form_dict=dict(enumerate(form_list)), **kwargs))

class RecordFormIntegratedTest(RecordFormBaseTest):

    def setUp(self):
        super(RecordFormIntegratedTest, self).setUp()
        User.objects.create_user(username='dummy', password='dummy')
        self.client.login(username='dummy', password='dummy')
        self.request = HttpRequest()
        self.request.GET = {}
        self.request.method = 'GET'
        self.request.user = User.objects.get(username='dummy')

    record_form_url = '/test_reports/new/0/'
    report_key = 'solidasarock1234rock'

    def test_new_record_page_renders_record_template(self):
        response = self.client.get(self.record_form_url)
        self.assertEqual(response.status_code, 200)
        self.assertTemplateUsed(response, 'record_form.html')

    def test_wizard_generates_correct_number_of_pages(self):
        page3 = QuestionPage.objects.create()
        SingleLineText.objects.create(text="first page question", page=page3)
        SingleLineText.objects.create(text="one more first page question", page=page3, position=2)
        SingleLineText.objects.create(text="another first page question", page=page3, position=1)
        wizard = EncryptedFormWizard.wizard_factory()()
        #includes key page
        self.assertEqual(len(wizard.form_list), 4)

    def test_wizard_appends_key_page(self):
        wizard = EncryptedFormWizard.wizard_factory()()
        self.assertEqual(len(wizard.form_list), 3)
        self.assertEqual(wizard.form_list[-1], NewSecretKeyForm)

    @patch('callisto.delivery.wizard.Report')
    def test_wizard_done_is_called(self, mockReport):
        mock_report = Report()
        mock_report.id = 1
        mock_report.owner = self.request.user
        mockReport.return_value = mock_report
        wizard = EncryptedFormWizard.wizard_factory()()
        PageOneForm = wizard.form_list[0]
        PageTwoForm = wizard.form_list[1]
        KeyForm = wizard.form_list[2]
        page_one = PageOneForm({'question_%i' % self.question1.pk: ""})
        page_one.is_valid()
        page_two = PageTwoForm({'question_%i' % self.question2.pk: ""})
        page_two.is_valid()
        key_form = KeyForm({'key': self.report_key, 'key2': self.report_key})
        key_form.is_valid()
        form_list=[page_one, page_two, key_form]
        wizard.processed_answers = wizard.process_answers(form_list=form_list, form_dict=dict(enumerate(form_list)))
        response = wizard.done(form_list=form_list, form_dict=dict(enumerate(form_list)), request=self.request)
        self.assertContains(response, 1)

    @patch('callisto.delivery.wizard.Report')
    def test_done_serializes_questions(self, mockReport):
        self.maxDiff = None

        radio_button_q = RadioButton.objects.create(text="this is a radio button question", page=self.page2)
        for i in range(5):
            Choice.objects.create(text="This is choice %i" % i, question=radio_button_q)
        wizard = EncryptedFormWizard.wizard_factory()()

        PageOneForm = wizard.form_list[0]
        PageTwoForm = wizard.form_list[1]
        KeyForm = wizard.form_list[2]

        page_one = PageOneForm({'question_%i' % self.question1.pk: 'test answer'})
        page_one.is_valid()
        page_two = PageTwoForm({'question_%i' % self.question2.pk: 'another answer to a different question',
                                'question_%i' % radio_button_q.pk: radio_button_q.choice_set.all()[2].pk})
        page_two.is_valid()
        key_form = KeyForm({'key': self.report_key, 'key2': self.report_key})
        key_form.is_valid()

        object_ids = [choice.pk for choice in radio_button_q.choice_set.all()]
        selected_id = object_ids[2]
        object_ids.insert(0, radio_button_q.pk)
        object_ids.insert(0, selected_id)
        object_ids.insert(0, self.question2.pk)
        object_ids.insert(0, self.question1.pk)

        json_report = """[
    { "answer": "test answer",
      "id": %i,
      "section": 1,
      "question_text": "first question",
      "type": "SingleLineText"
    },
    { "answer": "another answer to a different question",
      "id": %i,
      "section": 1,
      "question_text": "2nd question",
      "type": "SingleLineText"
    },
    { "answer": "%i",
      "id": %i,
      "section": 1,
      "question_text": "this is a radio button question",
            "choices": [{"id": %i, "choice_text": "This is choice 0"},
                  {"id": %i, "choice_text": "This is choice 1"},
                  {"id": %i, "choice_text": "This is choice 2"},
                  {"id": %i, "choice_text": "This is choice 3"},
                  {"id": %i, "choice_text": "This is choice 4"}],
      "type": "RadioButton"
    }
  ]""" % tuple(object_ids)

        mock_report = Report()
        mock_report.save = Mock()
        mock_report.owner = self.request.user
        mockReport.return_value = mock_report

        def check_json():
            self.assertEqual(sort_json(mock_report.decrypted_report(self.report_key)),
                             sort_json(json_report))

        mock_report.save.side_effect = check_json

        self._get_wizard_response(wizard, form_list=[page_one, page_two, key_form], request = self.request)
        mock_report.save.assert_any_call()

    @patch('callisto.delivery.wizard.Report')
    @patch('callisto.delivery.wizard.EvalRow')
    def test_done_saves_anonymised_qs(self, mockEvalRow, mockReport):
        self.maxDiff = None

        radio_button_q = RadioButton.objects.create(text="this is a radio button question", page=self.page2)
        for i in range(5):
            Choice.objects.create(text="This is choice %i" % i, question = radio_button_q)
        wizard = EncryptedFormWizard.wizard_factory()()

        PageOneForm = wizard.form_list[0]
        PageTwoForm = wizard.form_list[1]
        KeyForm = wizard.form_list[2]

        page_one = PageOneForm({'question_%i' % self.question1.pk: 'test answer'})
        page_one.is_valid()
        page_two = PageTwoForm({'question_%i' % self.question2.pk: 'another answer to a different question',
                                'question_%i' % radio_button_q.pk: radio_button_q.choice_set.all()[2].pk})
        page_two.is_valid()
        key_form = KeyForm({'key': self.report_key, 'key2': self.report_key})
        key_form.is_valid()

        mock_report = Report()
        mock_report.save = Mock()
        mock_report.owner = self.request.user
        mockReport.return_value = mock_report

        mock_eval_row = EvalRow()
        mock_eval_row.save = Mock()
        mockEvalRow.return_value = mock_eval_row

        self._get_wizard_response(wizard, form_list=[page_one, page_two, key_form], request = self.request)
        mock_eval_row.save.assert_any_call()

class EditRecordFormTest(RecordFormBaseTest):
    record_form_url = '/test_reports/edit/%s/'

    def setUp(self):
        super(EditRecordFormTest, self).setUp()

        User.objects.create_user(username='dummy', password='dummy')
        self.client.login(username='dummy', password='dummy')
        self.request = HttpRequest()
        self.request.GET = {}
        self.request.method = 'GET'
        self.request.user = User.objects.get(username='dummy')

        self.report_text = """[
    { "answer": "test answer",
      "id": %i,
      "section": 1,
      "question_text": "first question",
      "type": "SingleLineText"
    },
    { "answer": "another answer to a different question",
      "id": %i,
      "section": 1,
      "question_text": "2nd question",
      "type": "SingleLineText"
    }
  ]""" % (self.question1.pk, self.question2.pk)
        self.report = Report(owner = self.request.user)
        self.report_key = 'bananabread! is not my key'
        self.report.encrypt_report(self.report_text, self.report_key)
        self.report.save()
        row = EvalRow()
        row.anonymise_record(action=EvalRow.CREATE, report=self.report, decrypted_text=self.report_text)
        row.save()

    def enter_edit_key(self):
        return self.client.post(
            (self.record_form_url % self.report.pk),
            data={'0-key': self.report_key,
                  'wizard_goto_step':1,
                  'form_wizard' + str(self.report.id) + '-current_step': 0},
            follow=True
        )

    def test_edit_record_page_renders_key_prompt(self):
        response = self.client.get(self.record_form_url % self.report.pk, follow=True)
        self.assertTemplateUsed(response, 'decrypt_record_for_edit.html')
        self.assertIsInstance(response.context['form'], SecretKeyForm)

    def test_edit_record_form_advances_to_second_page(self):
        response = self.enter_edit_key()
        self.assertTemplateUsed(response, 'record_form.html')
        self.assertIsInstance(response.context['form'], QuestionPageForm)
        self.assertContains(response, 'name="1-question_%i"' % self.question1.pk)
        self.assertNotContains(response, 'name="1-question_%i"' % self.question2.pk)

    def test_initial_is_passed_to_forms(self):
        response = self.enter_edit_key()
        form = response.context['form']
        self.assertIn('test answer', form.initial.values())
        self.assertIn('another answer to a different question', form.initial.values())

    def edit_record(self, record_to_edit):
        wizard = EncryptedFormWizard.wizard_factory(object_to_edit=record_to_edit)()

        KeyForm1 = wizard.form_list[0]
        PageOneForm = wizard.form_list[1]
        PageTwoForm = wizard.form_list[2]
        KeyForm2 = wizard.form_list[3]

        key_form_1 = KeyForm1({'key': self.report_key})
        key_form_1.is_valid()

        page_one = PageOneForm({'question_%i' % self.question1.pk: 'test answer'})
        page_one.is_valid()
        page_two = PageTwoForm({'question_%i' % self.question2.pk: 'edited answer to second question',})
        page_two.is_valid()
        key_form_2 = KeyForm2({'key': self.report_key})
        key_form_2.is_valid()

        self._get_wizard_response(wizard, form_list=[key_form_1, page_one, page_two, key_form_2], request = self.request)

    def test_edit_modifies_record(self):
        self.maxDiff = None

        json_report = """[
    { "answer": "test answer",
      "id": %i,
      "section": 1,
      "question_text": "first question",
      "type": "SingleLineText"
    },
    { "answer": "edited answer to second question",
      "id": %i,
      "section": 1,
      "question_text": "2nd question",
      "type": "SingleLineText"
    }
  ]"""  % (self.question1.pk, self.question2.pk)

        self.edit_record(self.report)
        self.assertEqual(Report.objects.count(), 1)
        self.assertEqual(sort_json(Report.objects.get(id=self.report.pk).decrypted_report(self.report_key)),
                         sort_json(json_report))

    def test_cant_edit_with_bad_key(self):
        self.maxDiff = None

        wizard = EncryptedFormWizard.wizard_factory(object_to_edit=self.report)()

        KeyForm1 = wizard.form_list[0]

        key_form_1 = KeyForm1({'key': "not the right key!!!"})
        self.assertFalse(key_form_1.is_valid())

    def test_cant_save_edit_with_bad_key(self):
        wizard = EncryptedFormWizard.wizard_factory(object_to_edit=self.report)()

        KeyForm1 = wizard.form_list[0]
        PageOneForm = wizard.form_list[1]
        PageTwoForm = wizard.form_list[2]
        KeyForm2 = wizard.form_list[3]

        key_form_1 = KeyForm1({'key': self.report_key})
        key_form_1.is_valid()

        page_one = PageOneForm({'question_%i' % self.question1.pk: 'test answer'})
        page_one.is_valid()
        page_two = PageTwoForm({'question_%i' % self.question2.pk: 'edited answer to second question',})
        page_two.is_valid()
        key_form_2 = KeyForm2({'key': "not the right key"})
        self.assertFalse(key_form_2.is_valid())
        with self.assertRaises(KeyError):
            self._get_wizard_response(wizard, form_list=[key_form_1, page_one, page_two, key_form_2], request = self.request)
        self.assertEqual(sort_json(Report.objects.get(id=self.report.pk).decrypted_report(self.report_key)),
                         sort_json(self.report_text))

    def test_edit_saves_anonymous_row(self):
        self.edit_record(self.report)
        self.assertEqual(EvalRow.objects.count(), 2)
        self.assertEqual(EvalRow.objects.last().action, EvalRow.EDIT)
        self.edit_record(self.report)
        self.assertEqual(EvalRow.objects.count(), 3)
        self.assertEqual(Report.objects.count(), 1)

    def test_edit_saves_original_record_if_no_data_exists(self):
        old_report = Report(owner = self.request.user)
        old_report.encrypt_report(self.report_text, self.report_key)
        old_report.save()

        self.assertEqual(EvalRow.objects.count(), 1)
        self.assertEqual(EvalRow.objects.filter(action=EvalRow.FIRST).count(), 0)

        self.edit_record(record_to_edit=old_report)
        self.assertEqual(EvalRow.objects.count(), 3)
        self.assertEqual(EvalRow.objects.filter(action=EvalRow.FIRST).count(), 1)
        self.assertEqual(EvalRow.objects.last().action, EvalRow.EDIT)
        self.assertEqual(EvalRow.objects.filter(action=EvalRow.FIRST).first().record_identifier, EvalRow.objects.last().record_identifier)
        self.assertNotEqual(EvalRow.objects.filter(action=EvalRow.FIRST).first().row, EvalRow.objects.last().row)<|MERGE_RESOLUTION|>--- conflicted
+++ resolved
@@ -1,27 +1,22 @@
 import json
 from unittest.mock import Mock, patch
 
-from callisto.delivery.forms import NewSecretKeyForm, SecretKeyForm
-from callisto.delivery.models import Report
-from callisto.evaluation.models import EvalRow
-from django.contrib.auth import get_user_model
-from django.http import HttpRequest
-<<<<<<< HEAD
-from django.test import TestCase
+from mock import patch, Mock
 from wizard_builder.forms import QuestionPageForm
 from wizard_builder.models import (
     Choice, QuestionPage, RadioButton, SingleLineText,
 )
 
+from django.contrib.auth import get_user_model
+from django.http import HttpRequest
+from django.test import TestCase
+
+from callisto.delivery.forms import NewSecretKeyForm, SecretKeyForm
+from callisto.delivery.models import Report
+from callisto.evaluation.models import EvalRow
 from .forms import EncryptedFormWizard
-=======
-from mock import patch, Mock
->>>>>>> c3b99ea6
 
 User = get_user_model()
-
-
-
 
 
 def sort_json(text):

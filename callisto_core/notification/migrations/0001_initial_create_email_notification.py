--- conflicted
+++ resolved
@@ -21,9 +21,5 @@
             options={
                 'abstract': False,
             },
-        )
-<<<<<<< HEAD
-    ]
-=======
-    ]
->>>>>>> e409d0be
+        ),
+    ]